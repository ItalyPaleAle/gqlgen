package config

import (
	"fmt"
	"go/types"
	"io/ioutil"
	"os"
	"path/filepath"
	"sort"
	"strings"

	"github.com/99designs/gqlgen/internal/code"
	"github.com/pkg/errors"
	"github.com/vektah/gqlparser"
	"github.com/vektah/gqlparser/ast"
	yaml "gopkg.in/yaml.v2"
)

type Config struct {
	SchemaFilename StringList    `yaml:"schema,omitempty"`
	Exec           PackageConfig `yaml:"exec"`
	Model          PackageConfig `yaml:"model"`
	Resolver       PackageConfig `yaml:"resolver,omitempty"`
	Models         TypeMap       `yaml:"models,omitempty"`
	StructTag      string        `yaml:"struct_tag,omitempty"`
}

var cfgFilenames = []string{".gqlgen.yml", "gqlgen.yml", "gqlgen.yaml"}

// DefaultConfig creates a copy of the default config
func DefaultConfig() *Config {
	return &Config{
		SchemaFilename: StringList{"schema.graphql"},
		Model:          PackageConfig{Filename: "models_gen.go"},
		Exec:           PackageConfig{Filename: "generated.go"},
	}
}

// LoadConfigFromDefaultLocations looks for a config file in the current directory, and all parent directories
// walking up the tree. The closest config file will be returned.
func LoadConfigFromDefaultLocations() (*Config, error) {
	cfgFile, err := findCfg()
	if err != nil {
		return nil, err
	}

	err = os.Chdir(filepath.Dir(cfgFile))
	if err != nil {
		return nil, errors.Wrap(err, "unable to enter config dir")
	}
	return LoadConfig(cfgFile)
}

// LoadConfig reads the gqlgen.yml config file
func LoadConfig(filename string) (*Config, error) {
	config := DefaultConfig()

	b, err := ioutil.ReadFile(filename)
	if err != nil {
		return nil, errors.Wrap(err, "unable to read config")
	}

	if err := yaml.UnmarshalStrict(b, config); err != nil {
		return nil, errors.Wrap(err, "unable to parse config")
	}

	preGlobbing := config.SchemaFilename
	config.SchemaFilename = StringList{}
	for _, f := range preGlobbing {
		matches, err := filepath.Glob(f)
		if err != nil {
			return nil, errors.Wrapf(err, "failed to glob schema filename %s", f)
		}

		for _, m := range matches {
			if config.SchemaFilename.Has(m) {
				continue
			}
			config.SchemaFilename = append(config.SchemaFilename, m)
		}
	}

	return config, nil
}

type PackageConfig struct {
	Filename string `yaml:"filename,omitempty"`
	Package  string `yaml:"package,omitempty"`
	Type     string `yaml:"type,omitempty"`
}

type TypeMapEntry struct {
	Model  StringList              `yaml:"model"`
	Fields map[string]TypeMapField `yaml:"fields,omitempty"`
}

type TypeMapField struct {
	Resolver  bool   `yaml:"resolver"`
	FieldName string `yaml:"fieldName"`
}

type StringList []string

func (a *StringList) UnmarshalYAML(unmarshal func(interface{}) error) error {
	var single string
	err := unmarshal(&single)
	if err == nil {
		*a = []string{single}
		return nil
	}

	var multi []string
	err = unmarshal(&multi)
	if err != nil {
		return err
	}

	*a = multi
	return nil
}

func (a StringList) Has(file string) bool {
	for _, existing := range a {
		if existing == file {
			return true
		}
	}
	return false
}

func (c *PackageConfig) normalize() error {
	if c.Filename == "" {
		return errors.New("Filename is required")
	}
	c.Filename = abs(c.Filename)
	// If Package is not set, first attempt to load the package at the output dir. If that fails
	// fallback to just the base dir name of the output filename.
	if c.Package == "" {
		c.Package = code.NameForPackage(c.ImportPath())
	}

	return nil
}

func (c *PackageConfig) ImportPath() string {
	return code.ImportPathForDir(c.Dir())
}

func (c *PackageConfig) Dir() string {
	return filepath.Dir(c.Filename)
}

func (c *PackageConfig) Check() error {
	if strings.ContainsAny(c.Package, "./\\") {
		return fmt.Errorf("package should be the output package name only, do not include the output filename")
	}
	if c.Filename != "" && !strings.HasSuffix(c.Filename, ".go") {
		return fmt.Errorf("filename should be path to a go source file")
	}

	return c.normalize()
}

func (c *PackageConfig) Pkg() *types.Package {
	return types.NewPackage(c.ImportPath(), c.Dir())
}

func (c *PackageConfig) IsDefined() bool {
	return c.Filename != ""
}

func (c *Config) Check() error {
	if err := c.Models.Check(); err != nil {
		return errors.Wrap(err, "config.models")
	}
	if err := c.Exec.Check(); err != nil {
		return errors.Wrap(err, "config.exec")
	}
	if err := c.Model.Check(); err != nil {
		return errors.Wrap(err, "config.model")
	}
	if c.Resolver.IsDefined() {
		if err := c.Resolver.Check(); err != nil {
			return errors.Wrap(err, "config.resolver")
		}
	}

	// check packages names against conflict, if present in the same dir
	// and check filenames for uniqueness
	packageConfigList := []PackageConfig{
		c.Model,
		c.Exec,
		c.Resolver,
	}
	filesMap := make(map[string]bool)
	pkgConfigsByDir := make(map[string]PackageConfig)
	for _, current := range packageConfigList {
		_, fileFound := filesMap[current.Filename]
		if fileFound {
			return fmt.Errorf("filename %s defined more than once", current.Filename)
		}
		filesMap[current.Filename] = true
		previous, inSameDir := pkgConfigsByDir[current.Dir()]
		if inSameDir && current.Package != previous.Package {
			return fmt.Errorf("filenames %s and %s are in the same directory but have different package definitions", stripPath(current.Filename), stripPath(previous.Filename))
		}
		pkgConfigsByDir[current.Dir()] = current
	}

	return c.normalize()
}

func stripPath(path string) string {
	return filepath.Base(path)
}

type TypeMap map[string]TypeMapEntry

func (tm TypeMap) Exists(typeName string) bool {
	_, ok := tm[typeName]
	return ok
}

func (tm TypeMap) UserDefined(typeName string) bool {
	m, ok := tm[typeName]
	return ok && len(m.Model) > 0
}

func (tm TypeMap) Check() error {
	for typeName, entry := range tm {
		for _, model := range entry.Model {
			if strings.LastIndex(model, ".") < strings.LastIndex(model, "/") {
				return fmt.Errorf("model %s: invalid type specifier \"%s\" - you need to specify a struct to map to", typeName, entry.Model)
			}
		}
	}
	return nil
}

func (tm TypeMap) ReferencedPackages() []string {
	var pkgs []string

	for _, typ := range tm {
		for _, model := range typ.Model {
			if model == "map[string]interface{}" || model == "interface{}" {
				continue
			}
			pkg, _ := code.PkgAndType(model)
			if pkg == "" || inStrSlice(pkgs, pkg) {
				continue
			}
			pkgs = append(pkgs, code.QualifyPackagePath(pkg))
		}
	}

	sort.Slice(pkgs, func(i, j int) bool {
		return pkgs[i] > pkgs[j]
	})
	return pkgs
}

func (tm TypeMap) Add(Name string, goType string) {
	modelCfg := tm[Name]
	modelCfg.Model = append(modelCfg.Model, goType)
	tm[Name] = modelCfg
}

func inStrSlice(haystack []string, needle string) bool {
	for _, v := range haystack {
		if needle == v {
			return true
		}
	}

	return false
}

// findCfg searches for the config file in this directory and all parents up the tree
// looking for the closest match
func findCfg() (string, error) {
	dir, err := os.Getwd()
	if err != nil {
		return "", errors.Wrap(err, "unable to get working dir to findCfg")
	}

	cfg := findCfgInDir(dir)

	for cfg == "" && dir != filepath.Dir(dir) {
		dir = filepath.Dir(dir)
		cfg = findCfgInDir(dir)
	}

	if cfg == "" {
		return "", os.ErrNotExist
	}

	return cfg, nil
}

func findCfgInDir(dir string) string {
	for _, cfgName := range cfgFilenames {
		path := filepath.Join(dir, cfgName)
		if _, err := os.Stat(path); err == nil {
			return path
		}
	}
	return ""
}

func (c *Config) normalize() error {
	if err := c.Model.normalize(); err != nil {
		return errors.Wrap(err, "model")
	}

	if err := c.Exec.normalize(); err != nil {
		return errors.Wrap(err, "exec")
	}

	if c.Resolver.IsDefined() {
		if err := c.Resolver.normalize(); err != nil {
			return errors.Wrap(err, "resolver")
		}
	}

	if c.Models == nil {
		c.Models = TypeMap{}
	}

	return nil
}

func (c *Config) InjectBuiltins(s *ast.Schema) {
	builtins := TypeMap{
		"__Directive":         {Model: StringList{"github.com/99designs/gqlgen/graphql/introspection.Directive"}},
		"__DirectiveLocation": {Model: StringList{"github.com/99designs/gqlgen/graphql.String"}},
		"__Type":              {Model: StringList{"github.com/99designs/gqlgen/graphql/introspection.Type"}},
		"__TypeKind":          {Model: StringList{"github.com/99designs/gqlgen/graphql.String"}},
		"__Field":             {Model: StringList{"github.com/99designs/gqlgen/graphql/introspection.Field"}},
		"__EnumValue":         {Model: StringList{"github.com/99designs/gqlgen/graphql/introspection.EnumValue"}},
		"__InputValue":        {Model: StringList{"github.com/99designs/gqlgen/graphql/introspection.InputValue"}},
		"__Schema":            {Model: StringList{"github.com/99designs/gqlgen/graphql/introspection.Schema"}},
		"Float":               {Model: StringList{"github.com/99designs/gqlgen/graphql.Float"}},
		"String":              {Model: StringList{"github.com/99designs/gqlgen/graphql.String"}},
		"Boolean":             {Model: StringList{"github.com/99designs/gqlgen/graphql.Boolean"}},
		"Int": {Model: StringList{
			"github.com/99designs/gqlgen/graphql.Int",
			"github.com/99designs/gqlgen/graphql.Int32",
			"github.com/99designs/gqlgen/graphql.Int64",
		}},
		"ID": {
			Model: StringList{
				"github.com/99designs/gqlgen/graphql.ID",
				"github.com/99designs/gqlgen/graphql.IntID",
			},
		},
	}

	for typeName, entry := range builtins {
		if !c.Models.Exists(typeName) {
			c.Models[typeName] = entry
		}
	}

	// These are additional types that are injected if defined in the schema as scalars.
	extraBuiltins := TypeMap{
<<<<<<< HEAD
		"Time":   {Model: StringList{"github.com/99designs/gqlgen/graphql.Time"}},
		"Map":    {Model: StringList{"github.com/99designs/gqlgen/graphql.Map"}},
		"Upload": {Model: StringList{"github.com/99designs/gqlgen/graphql.Upload"}},
=======
		"Time": {Model: StringList{"github.com/99designs/gqlgen/graphql.Time"}},
		"Map":  {Model: StringList{"github.com/99designs/gqlgen/graphql.Map"}},
		"Any":  {Model: StringList{"github.com/99designs/gqlgen/graphql.Any"}},
>>>>>>> 4e359aa2
	}

	for typeName, entry := range extraBuiltins {
		if t, ok := s.Types[typeName]; !c.Models.Exists(typeName) && ok && t.Kind == ast.Scalar {
			c.Models[typeName] = entry
		}
	}
}

func (c *Config) LoadSchema() (*ast.Schema, map[string]string, error) {
	schemaStrings := map[string]string{}

	var sources []*ast.Source

	for _, filename := range c.SchemaFilename {
		filename = filepath.ToSlash(filename)
		var err error
		var schemaRaw []byte
		schemaRaw, err = ioutil.ReadFile(filename)
		if err != nil {
			fmt.Fprintln(os.Stderr, "unable to open schema: "+err.Error())
			os.Exit(1)
		}
		schemaStrings[filename] = string(schemaRaw)
		sources = append(sources, &ast.Source{Name: filename, Input: schemaStrings[filename]})
	}

	schema, err := gqlparser.LoadSchema(sources...)
	if err != nil {
		return nil, nil, err
	}
	return schema, schemaStrings, nil
}

func abs(path string) string {
	absPath, err := filepath.Abs(path)
	if err != nil {
		panic(err)
	}
	return filepath.ToSlash(absPath)
}<|MERGE_RESOLUTION|>--- conflicted
+++ resolved
@@ -363,15 +363,10 @@
 
 	// These are additional types that are injected if defined in the schema as scalars.
 	extraBuiltins := TypeMap{
-<<<<<<< HEAD
 		"Time":   {Model: StringList{"github.com/99designs/gqlgen/graphql.Time"}},
 		"Map":    {Model: StringList{"github.com/99designs/gqlgen/graphql.Map"}},
 		"Upload": {Model: StringList{"github.com/99designs/gqlgen/graphql.Upload"}},
-=======
-		"Time": {Model: StringList{"github.com/99designs/gqlgen/graphql.Time"}},
-		"Map":  {Model: StringList{"github.com/99designs/gqlgen/graphql.Map"}},
-		"Any":  {Model: StringList{"github.com/99designs/gqlgen/graphql.Any"}},
->>>>>>> 4e359aa2
+		"Any":    {Model: StringList{"github.com/99designs/gqlgen/graphql.Any"}},
 	}
 
 	for typeName, entry := range extraBuiltins {
