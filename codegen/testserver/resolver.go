//go:generate gorunpkg github.com/99designs/gqlgen

package testserver

import (
	context "context"

	introspection1 "github.com/99designs/gqlgen/codegen/testserver/introspection"
	invalid_packagename "github.com/99designs/gqlgen/codegen/testserver/invalid-packagename"
)

type Resolver struct{}

func (r *Resolver) ForcedResolver() ForcedResolverResolver {
	return &forcedResolverResolver{r}
}
func (r *Resolver) Query() QueryResolver {
	return &queryResolver{r}
}
func (r *Resolver) Subscription() SubscriptionResolver {
	return &subscriptionResolver{r}
}
func (r *Resolver) User() UserResolver {
	return &userResolver{r}
}

type forcedResolverResolver struct{ *Resolver }

func (r *forcedResolverResolver) Field(ctx context.Context, obj *ForcedResolver) (*Circle, error) {
	panic("not implemented")
}

type queryResolver struct{ *Resolver }

func (r *queryResolver) InvalidIdentifier(ctx context.Context) (*invalid_packagename.InvalidIdentifier, error) {
	panic("not implemented")
}
func (r *queryResolver) Collision(ctx context.Context) (*introspection1.It, error) {
	panic("not implemented")
}
func (r *queryResolver) MapInput(ctx context.Context, input *map[string]interface{}) (*bool, error) {
	panic("not implemented")
}
func (r *queryResolver) Recursive(ctx context.Context, input *RecursiveInputSlice) (*bool, error) {
	panic("not implemented")
}
func (r *queryResolver) NestedInputs(ctx context.Context, input [][]*OuterInput) (*bool, error) {
	panic("not implemented")
}
func (r *queryResolver) NestedOutputs(ctx context.Context) ([][]*OuterObject, error) {
	panic("not implemented")
}
func (r *queryResolver) Keywords(ctx context.Context, input *Keywords) (bool, error) {
	panic("not implemented")
}
func (r *queryResolver) Shapes(ctx context.Context) ([]*Shape, error) {
	panic("not implemented")
}
func (r *queryResolver) ErrorBubble(ctx context.Context) (*Error, error) {
	panic("not implemented")
}
func (r *queryResolver) Valid(ctx context.Context) (string, error) {
	panic("not implemented")
}
<<<<<<< HEAD
func (r *queryResolver) DirectiveReturn(ctx context.Context) (string, error) {
=======
func (r *queryResolver) User(ctx context.Context, id int) (User, error) {
	panic("not implemented")
}
func (r *queryResolver) NullableArg(ctx context.Context, arg *int) (*string, error) {
>>>>>>> 7833d0cb
	panic("not implemented")
}
func (r *queryResolver) KeywordArgs(ctx context.Context, breakArg string, defaultArg string, funcArg string, interfaceArg string, selectArg string, caseArg string, deferArg string, goArg string, mapArg string, structArg string, chanArg string, elseArg string, gotoArg string, packageArg string, switchArg string, constArg string, fallthroughArg string, ifArg string, rangeArg string, typeArg string, continueArg string, forArg string, importArg string, returnArg string, varArg string) (bool, error) {
	panic("not implemented")
}

type subscriptionResolver struct{ *Resolver }

func (r *subscriptionResolver) Updated(ctx context.Context) (<-chan string, error) {
	panic("not implemented")
}
func (r *subscriptionResolver) InitPayload(ctx context.Context) (<-chan string, error) {
	panic("not implemented")
}

type userResolver struct{ *Resolver }

func (r *userResolver) Friends(ctx context.Context, obj *User) ([]User, error) {
	panic("not implemented")
}<|MERGE_RESOLUTION|>--- conflicted
+++ resolved
@@ -62,14 +62,13 @@
 func (r *queryResolver) Valid(ctx context.Context) (string, error) {
 	panic("not implemented")
 }
-<<<<<<< HEAD
-func (r *queryResolver) DirectiveReturn(ctx context.Context) (string, error) {
-=======
 func (r *queryResolver) User(ctx context.Context, id int) (User, error) {
 	panic("not implemented")
 }
 func (r *queryResolver) NullableArg(ctx context.Context, arg *int) (*string, error) {
->>>>>>> 7833d0cb
+	panic("not implemented")
+}
+func (r *queryResolver) DirectiveReturn(ctx context.Context) (string, error) {
 	panic("not implemented")
 }
 func (r *queryResolver) KeywordArgs(ctx context.Context, breakArg string, defaultArg string, funcArg string, interfaceArg string, selectArg string, caseArg string, deferArg string, goArg string, mapArg string, structArg string, chanArg string, elseArg string, gotoArg string, packageArg string, switchArg string, constArg string, fallthroughArg string, ifArg string, rangeArg string, typeArg string, continueArg string, forArg string, importArg string, returnArg string, varArg string) (bool, error) {
