package handler

import (
	"context"
	"encoding/json"
	"fmt"
	"io"
	"net/http"
	"strings"

	"github.com/99designs/gqlgen/complexity"
	"github.com/99designs/gqlgen/graphql"
	"github.com/gorilla/websocket"
	"github.com/hashicorp/golang-lru"
	"github.com/vektah/gqlparser"
	"github.com/vektah/gqlparser/ast"
	"github.com/vektah/gqlparser/gqlerror"
	"github.com/vektah/gqlparser/validator"
)

type params struct {
	Query         string                 `json:"query"`
	OperationName string                 `json:"operationName"`
	Variables     map[string]interface{} `json:"variables"`
}

type Config struct {
<<<<<<< HEAD
	upgrader        websocket.Upgrader
	recover         graphql.RecoverFunc
	errorPresenter  graphql.ErrorPresenterFunc
	resolverHook    graphql.FieldMiddleware
	requestHook     graphql.RequestMiddleware
	complexityLimit int
=======
	cacheSize      int
	upgrader       websocket.Upgrader
	recover        graphql.RecoverFunc
	errorPresenter graphql.ErrorPresenterFunc
	resolverHook   graphql.FieldMiddleware
	requestHook    graphql.RequestMiddleware
>>>>>>> 002ea476
}

func (c *Config) newRequestContext(doc *ast.QueryDocument, query string, variables map[string]interface{}) *graphql.RequestContext {
	reqCtx := graphql.NewRequestContext(doc, query, variables)
	if hook := c.recover; hook != nil {
		reqCtx.Recover = hook
	}

	if hook := c.errorPresenter; hook != nil {
		reqCtx.ErrorPresenter = hook
	}

	if hook := c.resolverHook; hook != nil {
		reqCtx.ResolverMiddleware = hook
	}

	if hook := c.requestHook; hook != nil {
		reqCtx.RequestMiddleware = hook
	}

	return reqCtx
}

type Option func(cfg *Config)

func WebsocketUpgrader(upgrader websocket.Upgrader) Option {
	return func(cfg *Config) {
		cfg.upgrader = upgrader
	}
}

func RecoverFunc(recover graphql.RecoverFunc) Option {
	return func(cfg *Config) {
		cfg.recover = recover
	}
}

// ErrorPresenter transforms errors found while resolving into errors that will be returned to the user. It provides
// a good place to add any extra fields, like error.type, that might be desired by your frontend. Check the default
// implementation in graphql.DefaultErrorPresenter for an example.
func ErrorPresenter(f graphql.ErrorPresenterFunc) Option {
	return func(cfg *Config) {
		cfg.errorPresenter = f
	}
}

// ComplexityLimit sets a maximum query complexity that is allowed to be executed.
// If a query is submitted that exceeds the limit, a 422 status code will be returned.
func ComplexityLimit(limit int) Option {
	return func(cfg *Config) {
		cfg.complexityLimit = limit
	}
}

// ResolverMiddleware allows you to define a function that will be called around every resolver,
// useful for tracing and logging.
func ResolverMiddleware(middleware graphql.FieldMiddleware) Option {
	return func(cfg *Config) {
		if cfg.resolverHook == nil {
			cfg.resolverHook = middleware
			return
		}

		lastResolve := cfg.resolverHook
		cfg.resolverHook = func(ctx context.Context, next graphql.Resolver) (res interface{}, err error) {
			return lastResolve(ctx, func(ctx context.Context) (res interface{}, err error) {
				return middleware(ctx, next)
			})
		}
	}
}

// RequestMiddleware allows you to define a function that will be called around the root request,
// after the query has been parsed. This is useful for logging and tracing
func RequestMiddleware(middleware graphql.RequestMiddleware) Option {
	return func(cfg *Config) {
		if cfg.requestHook == nil {
			cfg.requestHook = middleware
			return
		}

		lastResolve := cfg.requestHook
		cfg.requestHook = func(ctx context.Context, next func(ctx context.Context) []byte) []byte {
			return lastResolve(ctx, func(ctx context.Context) []byte {
				return middleware(ctx, next)
			})
		}
	}
}

// CacheSize sets the maximum size of the query cache.
// If size is less than or equal to 0, the cache is disabled.
func CacheSize(size int) Option {
	return func(cfg *Config) {
		cfg.cacheSize = size
	}
}

const DefaultCacheSize = 1000

func GraphQL(exec graphql.ExecutableSchema, options ...Option) http.HandlerFunc {
	cfg := Config{
		cacheSize: DefaultCacheSize,
		upgrader: websocket.Upgrader{
			ReadBufferSize:  1024,
			WriteBufferSize: 1024,
		},
	}

	for _, option := range options {
		option(&cfg)
	}

	var cache *lru.Cache
	if cfg.cacheSize > 0 {
		var err error
		cache, err = lru.New(DefaultCacheSize)
		if err != nil {
			// An error is only returned for non-positive cache size
			// and we already checked for that.
			panic("unexpected error creating cache: " + err.Error())
		}
	}

	return http.HandlerFunc(func(w http.ResponseWriter, r *http.Request) {
		if r.Method == http.MethodOptions {
			w.Header().Set("Allow", "OPTIONS, GET, POST")
			w.WriteHeader(http.StatusOK)
			return
		}

		if strings.Contains(r.Header.Get("Upgrade"), "websocket") {
			connectWs(exec, w, r, &cfg)
			return
		}

		var reqParams params
		switch r.Method {
		case http.MethodGet:
			reqParams.Query = r.URL.Query().Get("query")
			reqParams.OperationName = r.URL.Query().Get("operationName")

			if variables := r.URL.Query().Get("variables"); variables != "" {
				if err := jsonDecode(strings.NewReader(variables), &reqParams.Variables); err != nil {
					sendErrorf(w, http.StatusBadRequest, "variables could not be decoded")
					return
				}
			}
		case http.MethodPost:
			if err := jsonDecode(r.Body, &reqParams); err != nil {
				sendErrorf(w, http.StatusBadRequest, "json body could not be decoded: "+err.Error())
				return
			}
		default:
			w.WriteHeader(http.StatusMethodNotAllowed)
			return
		}
		w.Header().Set("Content-Type", "application/json")

		var doc *ast.QueryDocument
		if cache != nil {
			val, ok := cache.Get(reqParams.Query)
			if ok {
				doc = val.(*ast.QueryDocument)
			}
		}
		if doc == nil {
			var qErr gqlerror.List
			doc, qErr = gqlparser.LoadQuery(exec.Schema(), reqParams.Query)
			if len(qErr) > 0 {
				sendError(w, http.StatusUnprocessableEntity, qErr...)
				return
			}
			if cache != nil {
				cache.Add(reqParams.Query, doc)
			}
		}

		op := doc.Operations.ForName(reqParams.OperationName)
		if op == nil {
			sendErrorf(w, http.StatusUnprocessableEntity, "operation %s not found", reqParams.OperationName)
			return
		}

		vars, err := validator.VariableValues(exec.Schema(), op, reqParams.Variables)
		if err != nil {
			sendError(w, http.StatusUnprocessableEntity, err)
			return
		}
		reqCtx := cfg.newRequestContext(doc, reqParams.Query, vars)
		ctx := graphql.WithRequestContext(r.Context(), reqCtx)

		defer func() {
			if err := recover(); err != nil {
				userErr := reqCtx.Recover(ctx, err)
				sendErrorf(w, http.StatusUnprocessableEntity, userErr.Error())
			}
		}()

		if cfg.complexityLimit > 0 {
			queryComplexity := complexity.Calculate(exec, op, vars)
			if queryComplexity > cfg.complexityLimit {
				sendErrorf(w, http.StatusUnprocessableEntity, "query has complexity %d, which exceeds the limit of %d", queryComplexity, cfg.complexityLimit)
				return
			}
		}

		switch op.Operation {
		case ast.Query:
			b, err := json.Marshal(exec.Query(ctx, op))
			if err != nil {
				panic(err)
			}
			w.Write(b)
		case ast.Mutation:
			b, err := json.Marshal(exec.Mutation(ctx, op))
			if err != nil {
				panic(err)
			}
			w.Write(b)
		default:
			sendErrorf(w, http.StatusBadRequest, "unsupported operation type")
		}
	})
}

func jsonDecode(r io.Reader, val interface{}) error {
	dec := json.NewDecoder(r)
	dec.UseNumber()
	return dec.Decode(val)
}

func sendError(w http.ResponseWriter, code int, errors ...*gqlerror.Error) {
	w.WriteHeader(code)
	b, err := json.Marshal(&graphql.Response{Errors: errors})
	if err != nil {
		panic(err)
	}
	w.Write(b)
}

func sendErrorf(w http.ResponseWriter, code int, format string, args ...interface{}) {
	sendError(w, code, &gqlerror.Error{Message: fmt.Sprintf(format, args...)})
}<|MERGE_RESOLUTION|>--- conflicted
+++ resolved
@@ -25,21 +25,13 @@
 }
 
 type Config struct {
-<<<<<<< HEAD
+	cacheSize       int
 	upgrader        websocket.Upgrader
 	recover         graphql.RecoverFunc
 	errorPresenter  graphql.ErrorPresenterFunc
 	resolverHook    graphql.FieldMiddleware
 	requestHook     graphql.RequestMiddleware
 	complexityLimit int
-=======
-	cacheSize      int
-	upgrader       websocket.Upgrader
-	recover        graphql.RecoverFunc
-	errorPresenter graphql.ErrorPresenterFunc
-	resolverHook   graphql.FieldMiddleware
-	requestHook    graphql.RequestMiddleware
->>>>>>> 002ea476
 }
 
 func (c *Config) newRequestContext(doc *ast.QueryDocument, query string, variables map[string]interface{}) *graphql.RequestContext {
